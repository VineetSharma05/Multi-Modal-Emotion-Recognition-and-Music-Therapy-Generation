--- conflicted
+++ resolved
@@ -8,12 +8,5 @@
 matplotlib==3.10.3
 openai-whisper==20240930
 torch==2.7.1
-<<<<<<< HEAD
 transformers
-#these are only for the audio + text code aka main.py
-praat-parselmouth
-xgboost
-=======
-transformer
-#python 3.10.0
->>>>>>> fca9efac
+#these are only for the audio + text code aka main.py